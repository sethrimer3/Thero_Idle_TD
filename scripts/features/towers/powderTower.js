--- conflicted
+++ resolved
@@ -770,19 +770,12 @@
     };
   }
 
-<<<<<<< HEAD
   setWallGapTarget(gapCells, options = {}) {
     if (!Number.isFinite(gapCells) || gapCells <= 0) {
       this.wallGapCellsTarget = null;
-=======
-  setWallGapTarget(target, options = {}) {
-    if (!Number.isFinite(target) || target <= 0) {
-      this.wallGapTargetUnits = null;
->>>>>>> 2e1700f1
       this.updateMaxDropSize();
       return false;
     }
-<<<<<<< HEAD
     this.wallGapCellsTarget = Math.max(1, Math.round(gapCells));
     if (!this.wallGapReferenceCols && this.cols) {
       this.wallGapReferenceCols = Math.max(1, this.cols);
@@ -849,37 +842,6 @@
     this.wallInsetRightCells = nextRight;
     this.wallInsetLeftPx = nextLeft * this.cellSize;
     this.wallInsetRightPx = nextRight * this.cellSize;
-=======
-    this.wallGapTargetUnits = Math.max(1, target); // Preserve the requested gap in design units before scaling to the grid.
-    this.applyWallGapTarget(options);
-  }
-
-  applyWallGapTarget(options = {}) {
-    if (!Number.isFinite(this.wallGapTargetUnits) || this.wallGapTargetUnits <= 0) {
-      this.updateMaxDropSize();
-      return;
-    }
-    const referenceCols = Math.max(
-      1,
-      Number.isFinite(this.wallGapReferenceCols) ? this.wallGapReferenceCols : this.cols,
-    ); // Determine how many columns correspond to the stored design-space width.
-    const total = Math.max(0, this.cols);
-    if (total <= 0) {
-      return;
-    }
-    const desired = Math.max(
-      1,
-      Math.min(
-        total,
-        Math.round((this.wallGapTargetUnits / referenceCols) * total),
-      ),
-    ); // Scale the requested gap from design-space units into live grid columns.
-    const excess = Math.max(0, total - desired);
-    const leftShare = Math.round(excess / 2);
-    const rightShare = excess - leftShare;
-    this.wallInsetLeftCells = Math.max(0, Math.min(leftShare, total));
-    this.wallInsetRightCells = Math.max(0, Math.min(rightShare, total - this.wallInsetLeftCells));
->>>>>>> 2e1700f1
     this.updateMaxDropSize();
 
     if (changed) {
