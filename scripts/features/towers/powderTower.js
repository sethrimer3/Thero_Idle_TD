--- conflicted
+++ resolved
@@ -792,19 +792,11 @@
       this.wallGapCellsTarget = null;
       this.updateMaxDropSize();
       return false;
-<<<<<<< HEAD
     }
     this.wallGapCellsTarget = Math.max(1, Math.round(gapCells));
     if (!this.wallGapReferenceCols && this.cols) {
       this.wallGapReferenceCols = Math.max(1, this.cols);
     }
-=======
-    }
-    this.wallGapCellsTarget = Math.max(1, Math.round(gapCells));
-    if (!this.wallGapReferenceCols && this.cols) {
-      this.wallGapReferenceCols = Math.max(1, this.cols);
-    }
->>>>>>> 0cf2704e
     if (!this.cols) {
       return false;
     }
