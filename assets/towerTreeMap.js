// Tower Tree Map renderer: builds the alternate constellation view for unlocked towers.
import {
  getTowerDefinitions,
  getTowerUnlockState,
  getTowerEquationBlueprint,
  openTowerUpgradeOverlay,
} from './towersTab.js';
import { convertMathExpressionToPlainText } from '../scripts/core/mathText.js';

const SVG_NS = 'http://www.w3.org/2000/svg';

const PHYSICS_CONFIG = {
  /** Diameter of the orbit button in pixels (matches CSS width of 55px). */
  nodeDiameter: 55,
  /** Springs try to reach 1.5 × tower diameter per tier of separation. */
  targetLengthMultiplier: 1.5,
  springStrength: 9,
  anchorStrength: 0.35,
  /** Boundary force multiplier that keeps nodes within the map gently. */
  boundaryStrength: 0.4,
  /** Padding multiplier to determine how close nodes can drift to edges. */
  boundaryPaddingMultiplier: 0.9,
  repulsionStrength: 60000,
  damping: 0.94,
  maxDelta: 0.05,
};

const towerTreeState = {
  toggleButton: null,
  mapContainer: null,
  nodeLayer: null,
  linkLayer: null,
  cardGrid: null,
  needsRefresh: false,
  nodes: new Map(),
  edges: [],
  animationHandle: null,
  lastTimestamp: null,
<<<<<<< HEAD
  // Stores the current half-width of nodes so bounds and forces respect their size.
  nodeRadius: PHYSICS_CONFIG.nodeDiameter / 2,
=======
>>>>>>> 61edf76a
  /** Tracks the drag interaction currently being performed on the tree. */
  dragState: {
    active: false,
    pointerId: null,
    nodeId: null,
    startPointer: { x: 0, y: 0 },
    startPosition: { x: 0, y: 0 },
    moved: false,
  },
};

/** Positions a DOM node so its mathematical center matches the physics coordinates. */
function applyNodeDomPosition(node) {
  if (!node?.element) {
    return;
  }
  const halfWidth = (node.size?.width ?? PHYSICS_CONFIG.nodeDiameter) / 2;
  const halfHeight = (node.size?.height ?? PHYSICS_CONFIG.nodeDiameter) / 2;
  node.element.style.left = `${node.position.x - halfWidth}px`;
  node.element.style.top = `${node.position.y - halfHeight}px`;
}

function stopSimulation() {
  if (towerTreeState.animationHandle !== null) {
    cancelAnimationFrame(towerTreeState.animationHandle);
    towerTreeState.animationHandle = null;
  }
  towerTreeState.lastTimestamp = null;
}

function escapeRegExp(value) {
  return value.replace(/[.*+?^${}()|[\]\\]/g, '\\$&');
}

function normalizeEquationText(rawEquation) {
  if (!rawEquation) {
    return '';
  }
  const plain = convertMathExpressionToPlainText(rawEquation) || rawEquation;
  return plain
    .replace(/\\/g, '')
    .replace(/[{}]/g, ' ')
    .replace(/\s+/g, ' ')
    .trim();
}

function extractTowerEquation(towerId) {
  const card = document.getElementById('tower-card-grid')?.querySelector(
    `.card[data-tower-id="${towerId}"] .formula-block .formula-line`,
  );
  const text = card?.textContent;
  if (text && text.trim()) {
    return normalizeEquationText(text);
  }
  const blueprint = getTowerEquationBlueprint(towerId);
  if (blueprint?.baseEquation) {
    return normalizeEquationText(blueprint.baseEquation);
  }
  return '';
}

function collectTowerDependencies(equation, towers, currentId) {
  if (!equation) {
    return [];
  }
  const dependencies = new Set();
  const normalized = equation.toLowerCase();
  towers.forEach((definition) => {
    if (!definition || definition.id === currentId) {
      return;
    }
    const symbol = (definition.symbol || '').trim();
    const id = (definition.id || '').trim();
    let referenced = false;
    if (symbol && equation.includes(symbol)) {
      referenced = true;
    }
    if (!referenced && symbol) {
      const asciiSymbol = symbol
        .normalize('NFD')
        .replace(/[^\p{L}\p{N}]+/gu, '')
        .toLowerCase();
      if (asciiSymbol && normalized.includes(asciiSymbol)) {
        referenced = true;
      }
    }
    if (!referenced && id) {
      const idPattern = new RegExp(`\\b${escapeRegExp(id)}\\b`, 'i');
      if (idPattern.test(normalized)) {
        referenced = true;
      }
    }
    if (referenced) {
      dependencies.add(definition.id);
    }
  });
  return [...dependencies];
}

function clearTreeLayers() {
  stopSimulation();
  towerTreeState.nodes.clear();
  towerTreeState.edges = [];
<<<<<<< HEAD
  towerTreeState.nodeRadius = PHYSICS_CONFIG.nodeDiameter / 2;
=======
>>>>>>> 61edf76a
  // Reset drag tracking so stale references do not linger between refreshes.
  towerTreeState.dragState.active = false;
  towerTreeState.dragState.pointerId = null;
  towerTreeState.dragState.nodeId = null;
  towerTreeState.dragState.moved = false;
  if (towerTreeState.nodeLayer) {
    towerTreeState.nodeLayer.innerHTML = '';
  }
  if (towerTreeState.linkLayer) {
    while (towerTreeState.linkLayer.firstChild) {
      towerTreeState.linkLayer.removeChild(towerTreeState.linkLayer.firstChild);
    }
  }
}

function createTreeNode(definition, position, indexInTier) {
  const node = document.createElement('div');
  node.className = 'tower-tree-node';

  const orbit = document.createElement('div');
  orbit.className = 'tower-tree-node-orbit';
  orbit.setAttribute('tabindex', '0');
  orbit.style.setProperty('--tower-float-variance', `${(indexInTier % 3) * 0.6}s`);

  const symbolEl = document.createElement('span');
  symbolEl.className = 'tower-tree-node-symbol';
  symbolEl.textContent = definition.symbol || definition.id;

  const nameEl = document.createElement('span');
  nameEl.className = 'tower-tree-node-name';
  nameEl.textContent = definition.name || definition.id;

  const tierEl = document.createElement('span');
  tierEl.className = 'tower-tree-node-tier';
  const tierValue = Number.isFinite(definition.tier) ? definition.tier : '?';
  tierEl.textContent = `Tier ${tierValue}`;

  orbit.append(symbolEl, nameEl, tierEl);
  node.append(orbit);
  return { element: node, orbit, position };
}

function buildTreeLinks(definitions, edges) {
  if (!towerTreeState.linkLayer || !towerTreeState.mapContainer) {
    return [];
  }
  const layerRect = towerTreeState.nodeLayer?.getBoundingClientRect();
  const containerRect = towerTreeState.mapContainer.getBoundingClientRect();
  // Fallback dimensions keep the SVG scalable even before layout settles on first open.
  const width = Math.max(
    1,
    layerRect?.width || containerRect.width || towerTreeState.mapContainer.clientWidth || 0,
  );
  const height = Math.max(
    1,
    layerRect?.height || containerRect.height || towerTreeState.mapContainer.clientHeight || 0,
  );
  towerTreeState.linkLayer.setAttribute('viewBox', `0 0 ${width} ${height}`);
  towerTreeState.linkLayer.setAttribute('width', String(width));
  towerTreeState.linkLayer.setAttribute('height', String(height));
  towerTreeState.linkLayer.setAttribute('preserveAspectRatio', 'none');
  const tierById = new Map();
  definitions.forEach((definition) => {
    const tierValue = Number.isFinite(definition.tier) ? definition.tier : 0;
    tierById.set(definition.id, tierValue);
  });
  const orbitSample = towerTreeState.nodeLayer?.querySelector('.tower-tree-node-orbit');
  const measuredDiameter = orbitSample?.offsetWidth || PHYSICS_CONFIG.nodeDiameter;
  const baseLength = measuredDiameter * PHYSICS_CONFIG.targetLengthMultiplier;

  return edges.map(([fromId, toId]) => {
    const line = document.createElementNS(SVG_NS, 'line');
    line.classList.add('tower-tree-link');
    // Ensure map links remain smooth and rounded for better visibility.
    line.setAttribute('stroke-linecap', 'round');
    line.setAttribute('stroke-linejoin', 'round');
    towerTreeState.linkLayer.append(line);
    const fromTier = tierById.get(fromId) ?? 0;
    const toTier = tierById.get(toId) ?? 0;
    const tierDistance = Math.max(1, Math.abs(fromTier - toTier));
    return {
      fromId,
      toId,
      element: line,
      targetLength: baseLength * tierDistance,
    };
  });
}

/** Returns the tower card element that corresponds with a given node. */
function getTowerCardElement(towerId) {
  return (
    towerTreeState.cardGrid?.querySelector(`.card[data-tower-id="${towerId}"]`) || null
  );
}

/** Opens the tower upgrade overlay using the data connected to a map node. */
function openTowerOverlayFromTree(towerId, triggerElement) {
  const sourceCard = getTowerCardElement(towerId);
  openTowerUpgradeOverlay(towerId, { sourceCard, trigger: triggerElement });
}

/** Clamps a node position so it stays inside the visible tree canvas. */
function clampNodePosition(x, y) {
  const containerWidth = towerTreeState.nodeLayer?.offsetWidth || 0;
  const containerHeight = towerTreeState.nodeLayer?.offsetHeight || 0;
<<<<<<< HEAD
  const padding = Math.max(
    towerTreeState.nodeRadius,
    PHYSICS_CONFIG.nodeDiameter * PHYSICS_CONFIG.boundaryPaddingMultiplier,
  );
=======
  const padding = PHYSICS_CONFIG.nodeDiameter * PHYSICS_CONFIG.boundaryPaddingMultiplier;
>>>>>>> 61edf76a
  const minX = padding;
  const maxX = Math.max(padding, containerWidth - padding);
  const minY = padding;
  const maxY = Math.max(padding, containerHeight - padding);
  return {
    x: Math.min(Math.max(x, minX), maxX),
    y: Math.min(Math.max(y, minY), maxY),
  };
}

/** Updates a node's stored position, anchor, and DOM placement in one step. */
function setNodePosition(node, x, y) {
  node.position.x = x;
  node.position.y = y;
  node.anchor.x = x;
  node.anchor.y = y;
  node.velocity.x = 0;
  node.velocity.y = 0;
<<<<<<< HEAD
  applyNodeDomPosition(node);
=======
  node.element.style.left = `${x}px`;
  node.element.style.top = `${y}px`;
>>>>>>> 61edf76a
}

/** Begins a drag interaction when the player presses a node with the pointer. */
function beginNodeDrag(event, nodeRecord) {
  if (!nodeRecord || event.button !== 0) {
    return;
  }
  event.preventDefault();
  event.stopPropagation();
  towerTreeState.dragState.active = true;
  towerTreeState.dragState.pointerId = event.pointerId;
  towerTreeState.dragState.nodeId = nodeRecord.id;
  towerTreeState.dragState.startPointer = { x: event.clientX, y: event.clientY };
  towerTreeState.dragState.startPosition = { ...nodeRecord.position };
  towerTreeState.dragState.moved = false;
  nodeRecord.orbit.setPointerCapture(event.pointerId);
  nodeRecord.orbit.dataset.dragging = 'true';
}

/** Moves the active node while the pointer is dragged across the tree. */
function handleNodePointerMove(event) {
  const { dragState } = towerTreeState;
  if (!dragState.active || dragState.pointerId !== event.pointerId) {
    return;
  }
  event.preventDefault();
  const nodeRecord = towerTreeState.nodes.get(dragState.nodeId);
  if (!nodeRecord) {
    return;
  }
  const dx = event.clientX - dragState.startPointer.x;
  const dy = event.clientY - dragState.startPointer.y;
  const distance = Math.hypot(dx, dy);
  if (!dragState.moved && distance > 4) {
    dragState.moved = true;
  }
  const unclampedX = dragState.startPosition.x + dx;
  const unclampedY = dragState.startPosition.y + dy;
  const { x, y } = clampNodePosition(unclampedX, unclampedY);
  setNodePosition(nodeRecord, x, y);
  updateLinkPositions();
}

/** Ends the drag interaction and opens the overlay if no movement occurred. */
function endNodeDrag(event) {
  const { dragState } = towerTreeState;
  if (!dragState.active || dragState.pointerId !== event.pointerId) {
    return;
  }
  const nodeRecord = towerTreeState.nodes.get(dragState.nodeId);
  const movedDuringDrag = dragState.moved;
  dragState.active = false;
  dragState.pointerId = null;
  dragState.nodeId = null;
  dragState.moved = false;
  if (nodeRecord) {
    nodeRecord.orbit.releasePointerCapture(event.pointerId);
    nodeRecord.orbit.removeAttribute('data-dragging');
  }
  if (!nodeRecord) {
    return;
  }
  if (!movedDuringDrag) {
    openTowerOverlayFromTree(nodeRecord.id, nodeRecord.orbit);
  }
  updateLinkPositions();
}

/** Cancels a drag interaction if the pointer capture is lost abruptly. */
function cancelNodeDrag(event) {
  if (towerTreeState.dragState.pointerId !== event.pointerId) {
    return;
  }
  const nodeRecord = towerTreeState.nodes.get(towerTreeState.dragState.nodeId);
  towerTreeState.dragState.active = false;
  towerTreeState.dragState.pointerId = null;
  towerTreeState.dragState.nodeId = null;
  towerTreeState.dragState.moved = false;
  if (nodeRecord) {
    try {
      // Release any lingering capture so the cursor state resets cleanly.
      nodeRecord.orbit.releasePointerCapture(event.pointerId);
    } catch (error) {
      // Ignore browsers that throw when the capture is already cleared.
    }
    nodeRecord.orbit.removeAttribute('data-dragging');
  }
  // Re-sync constellation lines when a drag is cancelled mid-gesture.
  updateLinkPositions();
}

/** Allows keyboard users to trigger the upgrade overlay from the constellation. */
function handleNodeKeyDown(event, nodeRecord) {
  if (!nodeRecord) {
    return;
  }
  const key = event.key?.toLowerCase();
  if (key === 'enter' || key === ' ') {
    event.preventDefault();
    openTowerOverlayFromTree(nodeRecord.id, nodeRecord.orbit);
  }
}

function applySpringForces() {
  towerTreeState.edges.forEach((edge) => {
    const nodeA = towerTreeState.nodes.get(edge.fromId);
    const nodeB = towerTreeState.nodes.get(edge.toId);
    if (!nodeA || !nodeB) {
      return;
    }
    const dx = nodeB.position.x - nodeA.position.x;
    const dy = nodeB.position.y - nodeA.position.y;
    const distance = Math.hypot(dx, dy) || 0.0001;
    const difference = distance - edge.targetLength;
    const strength = PHYSICS_CONFIG.springStrength * difference;
    const forceX = (dx / distance) * strength;
    const forceY = (dy / distance) * strength;
    nodeA.force.x += forceX;
    nodeA.force.y += forceY;
    nodeB.force.x -= forceX;
    nodeB.force.y -= forceY;
  });
}

function applyAnchorForces() {
  towerTreeState.nodes.forEach((node) => {
    const anchorX = node.anchor.x;
    const anchorY = node.anchor.y;
    node.force.x += (anchorX - node.position.x) * PHYSICS_CONFIG.anchorStrength;
    node.force.y += (anchorY - node.position.y) * PHYSICS_CONFIG.anchorStrength;
  });
}

/** Applies a soft push back into the container whenever a node drifts off screen. */
function applyBoundaryForces(containerWidth, containerHeight) {
  const padding = Math.max(
    towerTreeState.nodeRadius,
    PHYSICS_CONFIG.nodeDiameter * PHYSICS_CONFIG.boundaryPaddingMultiplier,
  );
  const minX = padding;
  const maxX = Math.max(padding, containerWidth - padding);
  const minY = padding;
  const maxY = Math.max(padding, containerHeight - padding);
  towerTreeState.nodes.forEach((node) => {
    if (node.position.x < minX) {
      node.force.x += (minX - node.position.x) * PHYSICS_CONFIG.boundaryStrength;
    } else if (node.position.x > maxX) {
      node.force.x -= (node.position.x - maxX) * PHYSICS_CONFIG.boundaryStrength;
    }
    if (node.position.y < minY) {
      node.force.y += (minY - node.position.y) * PHYSICS_CONFIG.boundaryStrength;
    } else if (node.position.y > maxY) {
      node.force.y -= (node.position.y - maxY) * PHYSICS_CONFIG.boundaryStrength;
    }
  });
}

function applyRepulsionForces() {
  const nodeList = [...towerTreeState.nodes.values()];
  for (let i = 0; i < nodeList.length; i += 1) {
    for (let j = i + 1; j < nodeList.length; j += 1) {
      const nodeA = nodeList[i];
      const nodeB = nodeList[j];
      const dx = nodeB.position.x - nodeA.position.x;
      const dy = nodeB.position.y - nodeA.position.y;
      const distanceSq = dx * dx + dy * dy || 0.0001;
      const distance = Math.sqrt(distanceSq);
      // Use the larger physical diameter so circles never overlap visually.
      const minDistance = Math.max(
        PHYSICS_CONFIG.nodeDiameter,
        towerTreeState.nodeRadius * 2,
      );
      const strength = (PHYSICS_CONFIG.repulsionStrength / (distanceSq * Math.max(distance / minDistance, 0.35)));
      const forceX = (dx / distance) * strength;
      const forceY = (dy / distance) * strength;
      nodeA.force.x -= forceX;
      nodeA.force.y -= forceY;
      nodeB.force.x += forceX;
      nodeB.force.y += forceY;
    }
  }
}

function updateLinkPositions() {
  towerTreeState.edges.forEach((edge) => {
    const fromNode = towerTreeState.nodes.get(edge.fromId);
    const toNode = towerTreeState.nodes.get(edge.toId);
    if (!fromNode || !toNode) {
      return;
    }
    edge.element.setAttribute('x1', String(fromNode.position.x));
    edge.element.setAttribute('y1', String(fromNode.position.y));
    edge.element.setAttribute('x2', String(toNode.position.x));
    edge.element.setAttribute('y2', String(toNode.position.y));
  });
}

function stepSimulation(timestamp) {
  if (!towerTreeState.mapContainer || towerTreeState.mapContainer.hidden) {
    stopSimulation();
    return;
  }
  if (!towerTreeState.nodes.size) {
    stopSimulation();
    return;
  }
  if (towerTreeState.lastTimestamp === null) {
    towerTreeState.lastTimestamp = timestamp;
  }
  const deltaMs = timestamp - towerTreeState.lastTimestamp;
  const delta = Math.min(deltaMs / 1000, PHYSICS_CONFIG.maxDelta);
  towerTreeState.lastTimestamp = timestamp;

  const containerWidth = towerTreeState.nodeLayer?.offsetWidth || 0;
  const containerHeight = towerTreeState.nodeLayer?.offsetHeight || 0;

  towerTreeState.nodes.forEach((node) => {
    node.force.x = 0;
    node.force.y = 0;
  });

  applySpringForces();
  applyRepulsionForces();
  applyAnchorForces();
  applyBoundaryForces(containerWidth, containerHeight);

  towerTreeState.nodes.forEach((node) => {
    const accelX = node.force.x;
    const accelY = node.force.y;
    node.velocity.x = (node.velocity.x + accelX * delta) * PHYSICS_CONFIG.damping;
    node.velocity.y = (node.velocity.y + accelY * delta) * PHYSICS_CONFIG.damping;
    node.position.x += node.velocity.x * delta;
    node.position.y += node.velocity.y * delta;
    applyNodeDomPosition(node);
  });

  updateLinkPositions();

  towerTreeState.animationHandle = window.requestAnimationFrame(stepSimulation);
}

function startSimulation() {
  stopSimulation();
  if (!towerTreeState.nodes.size) {
    // Skip scheduling frames until nodes exist to animate.
    return;
  }
  towerTreeState.animationHandle = window.requestAnimationFrame(stepSimulation);
}

function computeNodeLayout(towers) {
  if (!towers.length) {
    return { positions: new Map(), edges: [] };
  }
  const unlockedTiers = new Map();
  towers.forEach((tower) => {
    const tier = Number.isFinite(tower.tier) ? tower.tier : towers.indexOf(tower) + 1;
    if (!unlockedTiers.has(tier)) {
      unlockedTiers.set(tier, []);
    }
    unlockedTiers.get(tier).push(tower);
  });
  const tierOrder = [...unlockedTiers.keys()].sort((a, b) => a - b);
  const mapHeight = Math.max(260, tierOrder.length * 180);
  towerTreeState.mapContainer.style.minHeight = `${mapHeight}px`;
  const paddingBottom = 72;
  const availableHeight = mapHeight - paddingBottom;
  const containerWidth = towerTreeState.nodeLayer?.offsetWidth || towerTreeState.mapContainer.clientWidth || 600;
  const positions = new Map();
  const equations = new Map();

  tierOrder.forEach((tier, tierIndex) => {
    const group = unlockedTiers.get(tier) || [];
    if (!group.length) {
      return;
    }
    const verticalSpacing = availableHeight / (tierOrder.length + 1);
    const y = Math.max(72, (tierIndex + 1) * verticalSpacing);
    const horizontalPadding = 80;
    const usableWidth = Math.max(200, containerWidth - horizontalPadding * 2);
    const step = group.length > 1 ? usableWidth / (group.length - 1) : 0;
    group.forEach((tower, index) => {
      const x = group.length > 1 ? horizontalPadding + index * step : containerWidth / 2;
      positions.set(tower.id, { x, y });
      equations.set(tower.id, extractTowerEquation(tower.id));
    });
  });

  const edges = [];
  const edgeSet = new Set();
  towers.forEach((tower) => {
    const dependencies = collectTowerDependencies(equations.get(tower.id), towers, tower.id);
    dependencies.forEach((dependencyId) => {
      const key = [tower.id, dependencyId].sort().join('::');
      if (!edgeSet.has(key) && positions.has(tower.id) && positions.has(dependencyId)) {
        edgeSet.add(key);
        edges.push([tower.id, dependencyId]);
      }
    });
  });

  return { positions, edges };
}

function refreshTreeInternal() {
  if (!towerTreeState.mapContainer || towerTreeState.mapContainer.hidden) {
    towerTreeState.needsRefresh = true;
    return;
  }
  const unlockState = getTowerUnlockState();
  const unlocked = Array.from(unlockState.unlocked || []);
  const definitions = getTowerDefinitions().filter((definition) => unlocked.includes(definition.id));

  clearTreeLayers();
  if (!definitions.length) {
    return;
  }

  const { positions, edges } = computeNodeLayout(definitions);
  const nodes = new Map();
  let indexCounter = 0;
  positions.forEach((position, towerId) => {
    const definition = definitions.find((entry) => entry.id === towerId);
    if (!definition || !towerTreeState.nodeLayer) {
      return;
    }
    const node = createTreeNode(definition, position, indexCounter++);
    towerTreeState.nodeLayer.append(node.element);
    const width = node.element.offsetWidth || PHYSICS_CONFIG.nodeDiameter;
    const height = node.element.offsetHeight || PHYSICS_CONFIG.nodeDiameter;
    const nodeRecord = {
      id: towerId,
      definition,
      element: node.element,
      orbit: node.orbit,
      position: { ...position },
      anchor: { ...position },
      velocity: {
        x: 0,
        y: 0,
      },
      force: { x: 0, y: 0 },
      size: { width, height },
    };
    // Track the largest radius so boundary forces and dragging stay accurate.
    towerTreeState.nodeRadius = Math.max(towerTreeState.nodeRadius, width / 2);
    applyNodeDomPosition(nodeRecord);
    nodes.set(towerId, nodeRecord);
    // Attach pointer and keyboard handlers so players can drag and inspect nodes.
    node.orbit.addEventListener('pointerdown', (event) => beginNodeDrag(event, nodes.get(towerId)));
    node.orbit.addEventListener('pointermove', handleNodePointerMove);
    node.orbit.addEventListener('pointerup', endNodeDrag);
    node.orbit.addEventListener('pointercancel', cancelNodeDrag);
    node.orbit.addEventListener('keydown', (event) => handleNodeKeyDown(event, nodes.get(towerId)));
    node.orbit.addEventListener('click', (event) => {
      // Prevent duplicate focus-triggered clicks after the drag handlers finish.
      event.preventDefault();
    });
    // Attach pointer and keyboard handlers so players can drag and inspect nodes.
    node.orbit.addEventListener('pointerdown', (event) => beginNodeDrag(event, nodes.get(towerId)));
    node.orbit.addEventListener('pointermove', handleNodePointerMove);
    node.orbit.addEventListener('pointerup', endNodeDrag);
    node.orbit.addEventListener('pointercancel', cancelNodeDrag);
    node.orbit.addEventListener('keydown', (event) => handleNodeKeyDown(event, nodes.get(towerId)));
    node.orbit.addEventListener('click', (event) => {
      // Prevent duplicate focus-triggered clicks after the drag handlers finish.
      event.preventDefault();
    });
  });

  towerTreeState.nodes = nodes;
  towerTreeState.edges = buildTreeLinks(definitions, edges);
  updateLinkPositions();
  towerTreeState.needsRefresh = false;
}

function toggleTreeVisibility(forceOpen = null) {
  if (!towerTreeState.toggleButton || !towerTreeState.mapContainer || !towerTreeState.cardGrid) {
    return;
  }
  const currentlyOpen = !towerTreeState.mapContainer.hidden;
  const nextOpen = forceOpen === null ? !currentlyOpen : Boolean(forceOpen);
  towerTreeState.mapContainer.hidden = !nextOpen;
  towerTreeState.mapContainer.setAttribute('aria-hidden', nextOpen ? 'false' : 'true');
  towerTreeState.cardGrid.hidden = nextOpen;
  towerTreeState.cardGrid.setAttribute('aria-hidden', nextOpen ? 'true' : 'false');
  towerTreeState.toggleButton.setAttribute('aria-pressed', nextOpen ? 'true' : 'false');
  towerTreeState.toggleButton.setAttribute('aria-expanded', nextOpen ? 'true' : 'false');
  if (nextOpen) {
    // Delay the refresh until the next frame so layout metrics are reliable when building links.
    window.requestAnimationFrame(() => {
      refreshTreeInternal();
    });
  } else {
    stopSimulation();
  }
}

function scheduleTreeRefresh() {
  if (towerTreeState.needsRefresh) {
    return;
  }
  towerTreeState.needsRefresh = true;
  if (towerTreeState.mapContainer && !towerTreeState.mapContainer.hidden) {
    window.requestAnimationFrame(() => refreshTreeInternal());
  }
}

export function refreshTowerTreeMap() {
  refreshTreeInternal();
}

export function initializeTowerTreeMap({ toggleButton = null, mapContainer = null, cardGrid = null } = {}) {
  towerTreeState.toggleButton = toggleButton;
  towerTreeState.mapContainer = mapContainer;
  towerTreeState.cardGrid = cardGrid;
  towerTreeState.nodeLayer = mapContainer?.querySelector('[data-tree-node-layer]') || null;
  towerTreeState.linkLayer = mapContainer?.querySelector('svg') || null;

  if (towerTreeState.toggleButton) {
    towerTreeState.toggleButton.addEventListener('click', () => toggleTreeVisibility());
  }

  document.addEventListener('tower-unlocked', scheduleTreeRefresh);
  window.addEventListener('resize', scheduleTreeRefresh);
  scheduleTreeRefresh();
}<|MERGE_RESOLUTION|>--- conflicted
+++ resolved
@@ -36,11 +36,8 @@
   edges: [],
   animationHandle: null,
   lastTimestamp: null,
-<<<<<<< HEAD
   // Stores the current half-width of nodes so bounds and forces respect their size.
   nodeRadius: PHYSICS_CONFIG.nodeDiameter / 2,
-=======
->>>>>>> 61edf76a
   /** Tracks the drag interaction currently being performed on the tree. */
   dragState: {
     active: false,
@@ -144,10 +141,7 @@
   stopSimulation();
   towerTreeState.nodes.clear();
   towerTreeState.edges = [];
-<<<<<<< HEAD
   towerTreeState.nodeRadius = PHYSICS_CONFIG.nodeDiameter / 2;
-=======
->>>>>>> 61edf76a
   // Reset drag tracking so stale references do not linger between refreshes.
   towerTreeState.dragState.active = false;
   towerTreeState.dragState.pointerId = null;
@@ -254,14 +248,10 @@
 function clampNodePosition(x, y) {
   const containerWidth = towerTreeState.nodeLayer?.offsetWidth || 0;
   const containerHeight = towerTreeState.nodeLayer?.offsetHeight || 0;
-<<<<<<< HEAD
   const padding = Math.max(
     towerTreeState.nodeRadius,
     PHYSICS_CONFIG.nodeDiameter * PHYSICS_CONFIG.boundaryPaddingMultiplier,
   );
-=======
-  const padding = PHYSICS_CONFIG.nodeDiameter * PHYSICS_CONFIG.boundaryPaddingMultiplier;
->>>>>>> 61edf76a
   const minX = padding;
   const maxX = Math.max(padding, containerWidth - padding);
   const minY = padding;
@@ -280,12 +270,7 @@
   node.anchor.y = y;
   node.velocity.x = 0;
   node.velocity.y = 0;
-<<<<<<< HEAD
   applyNodeDomPosition(node);
-=======
-  node.element.style.left = `${x}px`;
-  node.element.style.top = `${y}px`;
->>>>>>> 61edf76a
 }
 
 /** Begins a drag interaction when the player presses a node with the pointer. */
