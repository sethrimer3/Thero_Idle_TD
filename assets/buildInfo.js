--- conflicted
+++ resolved
@@ -1,6 +1,2 @@
 // Build metadata surfaced in the startup overlay so testers can verify the loaded version at a glance.
-<<<<<<< HEAD
-export const BUILD_NUMBER = 61; // Increment this value by 1 with every committed change.
-=======
-export const BUILD_NUMBER = 99; // Increment this value by 1 with every committed change.
->>>>>>> 86a51a1f
+export const BUILD_NUMBER = 99; // Increment this value by 1 with every committed change.