// Build metadata surfaced in the startup overlay so testers can verify the loaded version at a glance.
<<<<<<< HEAD
export const BUILD_NUMBER = 80; // Increment this value by 1 with every committed change.
=======
export const BUILD_NUMBER = 99; // Increment this value by 1 with every committed change.
>>>>>>> ed459b1d
<|MERGE_RESOLUTION|>--- conflicted
+++ resolved
@@ -1,6 +1,2 @@
 // Build metadata surfaced in the startup overlay so testers can verify the loaded version at a glance.
-<<<<<<< HEAD
-export const BUILD_NUMBER = 80; // Increment this value by 1 with every committed change.
-=======
-export const BUILD_NUMBER = 99; // Increment this value by 1 with every committed change.
->>>>>>> ed459b1d
+export const BUILD_NUMBER = 99; // Increment this value by 1 with every committed change.