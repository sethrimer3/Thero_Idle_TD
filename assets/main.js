--- conflicted
+++ resolved
@@ -3711,7 +3711,6 @@
       const measuredHeight = rect && Number.isFinite(rect.height) ? rect.height : this.canvas.clientHeight;
       const previousWidth = Number.isFinite(this.width) ? this.width : 0;
       const previousHeight = Number.isFinite(this.height) ? this.height : 0;
-<<<<<<< HEAD
       const hasMeasuredWidth = Number.isFinite(measuredWidth) && measuredWidth > 0;
       const hasMeasuredHeight = Number.isFinite(measuredHeight) && measuredHeight > 0;
 
@@ -3729,8 +3728,6 @@
         return;
       }
 
-=======
->>>>>>> 202c6f67
       const attrWidth = Number.parseFloat(this.canvas.getAttribute('width')) || 0;
       const attrHeight = Number.parseFloat(this.canvas.getAttribute('height')) || 0;
       const normalizedAttrWidth =
@@ -3738,19 +3735,11 @@
       const normalizedAttrHeight =
         attrHeight && previousHeight > 0 ? attrHeight / ratio : attrHeight;
 
-<<<<<<< HEAD
       let displayWidth = hasMeasuredWidth ? measuredWidth : 0;
       if (displayWidth <= 0) {
         displayWidth = previousWidth || normalizedAttrWidth || 240;
       }
       let displayHeight = hasMeasuredHeight ? measuredHeight : 0;
-=======
-      let displayWidth = Number.isFinite(measuredWidth) && measuredWidth > 0 ? measuredWidth : 0;
-      if (displayWidth <= 0) {
-        displayWidth = previousWidth || normalizedAttrWidth || 240;
-      }
-      let displayHeight = Number.isFinite(measuredHeight) && measuredHeight > 0 ? measuredHeight : 0;
->>>>>>> 202c6f67
       if (displayHeight <= 0) {
         displayHeight = previousHeight || normalizedAttrHeight || 320;
       }
