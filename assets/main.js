--- conflicted
+++ resolved
@@ -1435,8 +1435,6 @@
     }
 
     autoAnchorTowers() {
-<<<<<<< HEAD
-=======
       if (!this.isInteractiveLevelActive()) {
         return;
       }
@@ -1482,7 +1480,6 @@
         this.audio.playSfx('towerPlace');
       }
 
->>>>>>> 7122e229
       if (this.messageEl) {
         this.messageEl.textContent = 'Auto-lattice is disabled—drag towers from the loadout instead.';
       }
@@ -1909,13 +1906,10 @@
       }
       this.updateHud();
       this.draw();
-<<<<<<< HEAD
       updateStatusDisplays();
-=======
       if (this.audio && !silent) {
         this.audio.playSfx('towerPlace');
       }
->>>>>>> 7122e229
       return true;
     }
 
@@ -1951,13 +1945,10 @@
 
       this.updateHud();
       this.draw();
-<<<<<<< HEAD
       updateStatusDisplays();
-=======
       if (this.audio) {
         this.audio.playSfx('towerSell');
       }
->>>>>>> 7122e229
     }
 
     validatePlacement(normalized, options = {}) {
@@ -4451,7 +4442,6 @@
     playfieldElements.autoAnchorButton = document.getElementById('playfield-auto');
     playfieldElements.slots = Array.from(document.querySelectorAll('.tower-slot'));
 
-<<<<<<< HEAD
     loadoutElements.container = document.getElementById('tower-loadout');
     loadoutElements.grid = document.getElementById('tower-loadout-grid');
     loadoutElements.note = document.getElementById('tower-loadout-note');
@@ -4459,7 +4449,6 @@
     enemyCodexElements.list = document.getElementById('enemy-codex-list');
     enemyCodexElements.empty = document.getElementById('enemy-codex-empty');
     enemyCodexElements.note = document.getElementById('enemy-codex-note');
-=======
     if (audioManager) {
       const activationElements = [
         playfieldElements.startButton,
@@ -4470,7 +4459,6 @@
       ].filter(Boolean);
       audioManager.registerActivationElements(activationElements);
     }
->>>>>>> 7122e229
 
     if (leaveLevelBtn) {
       leaveLevelBtn.disabled = true;
